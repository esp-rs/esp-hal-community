--- conflicted
+++ resolved
@@ -59,9 +59,8 @@
 
     // We use one of the RMT channels to instantiate a `SmartLedsAdapter` which can
     // be used directly with all `smart_led` implementations
-<<<<<<< HEAD
     let rmt_channel = rmt.channel0;
-    let rmt_buffer = smartLedBuffer!(1);
+    let rmt_buffer = smart_led_buffer!(1);
 
     // Each devkit uses a unique GPIO for the RGB LED, so in order to support
     // all chips we must unfortunately use `#[cfg]`s:
@@ -80,10 +79,6 @@
             }
         }
     };
-=======
-    let rmt_buffer = smart_led_buffer!(1);
-    let mut led = SmartLedsAdapter::new(rmt.channel0, led_pin, rmt_buffer);
->>>>>>> c188289c
 
     let delay = Delay::new();
 
